--- conflicted
+++ resolved
@@ -4,22 +4,11 @@
 # OpenAI SDK
 openai==1.102.0
 
-<<<<<<< HEAD
 # Env vars
 python-dotenv>=1.0.1
 
 # PDF parsing
-pypdf==4.3.1
+pypdf>=6.0.0
 
 # Misc
-tqdm>=4.67.1
-=======
-# Extra dependencies
-pydantic==2.11.7
-pydantic_core==2.33.2
-python-dotenv==1.1.1
-sniffio==1.3.1
-tqdm==4.67.1
-typing-inspection==0.4.1
-typing_extensions==4.15.0
->>>>>>> 06674935
+tqdm>=4.67.1